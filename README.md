# python-eureka-client

[![PyPI version](https://badge.fury.io/py/py-eureka-client.png)](https://badge.fury.io/py/py-eureka-client)

## Discription

This is an eureka client written in python, you can easily intergrate your python components with spring cloud.

## Support Python Version

Python 3.7+

*From 0.9, python 2 is no longer supported, if you are using python 2, please use  version `0.8.8`.*

## Why choose

* Register your python components to eureka server.
* Support failover.
* Support DNS discovery. 
* Send heartbeat to eureka server.
* Auto unregister from eureka server when your server goes down.
* Pull registry from eureka server.
* Easy to use interface to use other REST service.
* HA when calling other REST service.

## How to use

### Install

```Shell
pip install py_eureka_client
```

### Getting Start

This is the easiest way to use this component.

```python
import py_eureka_client.eureka_client as eureka_client

your_rest_server_port = 9090
# The flowing code will register your server to eureka server and also start to send heartbeat every 30 seconds
eureka_client.init(eureka_server="http://your-eureka-server-peer1,http://your-eureka-server-peer2",
                   app_name="your_app_name",
                   instance_port=your_rest_server_port)
```

Then, in your business code, use

```python
import py_eureka_client.eureka_client as eureka_client

res = eureka_client.do_service("OTHER-SERVICE-NAME", "/service/context/path")
print("result of other service" + res)

```

You can also use the `EurekaClient` class. 

```python
from py_eureka_client.eureka_client import EurekaClient
client = EurekaClient(eureka_server="http://my_eureka_server_peer_1/eureka/v2,http://my_eureka_server_peer_2/eureka/v2", app_name="python_module_1", instance_port=9090)
client.start()
res = client.do_service("OTHER-SERVICE-NAME", "/service/context/path")
print("result of other service" + res)
# when server is shutted down:
client.stop()
```

In fact, the `init` function is a facade of the EurekaClient, it holds a client object behind, you can get that by catching its return value or use `eureka_client.get_client()` to get it. The `init` function will automatically start and stop the client while using raw `EurekaClient`, you must call the `start()` and `stop()` method explicitly. 

*In this document, I will use the facade functions as the example, please note that you can find all the method with the same name in the `EurekaClient` class.*

### Registering to Eureka Server

The most common method to will be like:

```Python
import py_eureka_client.eureka_client as eureka_client

your_rest_server_port = 9090
eureka_client.init(eureka_server="http://your-eureka-server-peer1,http://your-eureka-server-peer2",
                                app_name="python_module_1",
                                instance_port=your_rest_server_port)
```

But if you have deploy your eureka server in several zones, you should specify the `eureka_availability_zones` parameter.

```python
import py_eureka_client.eureka_client as eureka_client
eureka_client.init(eureka_availability_zones={
                "us-east-1c": "http://ec2-552-627-568-165.compute-1.amazonaws.com:7001/eureka/v2/,http://ec2-368-101-182-134.compute-1.amazonaws.com:7001/eureka/v2/",
                "us-east-1d": "http://ec2-552-627-568-170.compute-1.amazonaws.com:7001/eureka/v2/",
                "us-east-1e": "http://ec2-500-179-285-592.compute-1.amazonaws.com:7001/eureka/v2/"}, 
                zone="us-east-1c",
                app_name="python_module_1", 
                instance_port=9090,
                data_center_name="Amazon")
```

If you are looking for flexibility, you should configure Eureka service URLs using DNS.

For instance, following is a DNS TXT record created in the DNS server that lists the set of available DNS names for a zone.

```
txt.us-east-1.mydomaintest.netflix.net="us-east-1c.mydomaintest.netflix.net" "us-east-1d.mydomaintest.netflix.net" "us-east-1e.mydomaintest.netflix.net"
```

Then, you can define TXT records recursively for each zone similar to the following (if more than one hostname per zone, space delimit)

```
txt.us-east-1c.mydomaintest.netflix.net="ec2-552-627-568-165.compute-1.amazonaws.com" "ec2-368-101-182-134.compute-1.amazonaws.com"
txt.us-east-1d.mydomaintest.netflix.net="ec2-552-627-568-170.compute-1.amazonaws.com"
txt.us-east-1e.mydomaintest.netflix.net="ec2-500-179-285-592.compute-1.amazonaws.com"
```

And then you can create the client like: 

```python
import py_eureka_client.eureka_client as eureka_client
eureka_client.init(eureka_domain="mydomaintest.netflix.net",
                region="us-east-1",
                zone="us-east-1c",
                app_name="python_module_1", 
                instance_port=9090,
                data_center_name="Amazon")
```

You can specify the protocol, basic authentication and context path of your eureka server separatly rather than setting it at the URL. 

```python
import py_eureka_client.eureka_client as eureka_client
eureka_client.init(eureka_domain="mydomaintest.netflix.net",
                region="us-east-1",
                zone="us-east-1c",
                eureka_protocol="https",
                eureka_basic_auth_user="keijack",
                eureka_basic_auth_password="kjauthpass",
                eureka_context="/eureka/v2",
                app_name="python_module_1", 
                instance_port=9090,
```

or

```python
import py_eureka_client.eureka_client as eureka_client
eureka_client.init(eureka_server="your-eureka-server-peer1,your-eureka-server-peer2",
                eureka_protocol="https",
                eureka_basic_auth_user="keijack",
                eureka_basic_auth_password="kjauthpass",
                eureka_context="/eureka/v2",
                app_name="python_module_1", 
                instance_port=9090)
```

*About the instance `IP` and `hostname`*:

If you are using a `Amazon` data center, `py-eureka-client` will try to use `local-ipv4` and `local-hostname` get from Amazon metadata service. In other cases, `py-eureka-client` will use the fist non-loopback ip address and hostname from your net interface. 

You can also specify both these tow field or just one of them explicitly:

```python
eureka_client.init(eureka_server="your-eureka-server-peer1,your-eureka-server-peer2",
                eureka_protocol="https",
                eureka_basic_auth_user="keijack",
                eureka_basic_auth_password="kjauthpass",
                eureka_context="/eureka/v2",
                app_name="python_module_1", 
                instance_ip="192.168.10.168",
                instance_host="my-py-component.mydomian.com",
                instance_port=9090)
```

### Call Remote Service

After `init` the eureka client, this is the most simplist way to do service:

```python
import py_eureka_client.eureka_client as eureka_client

try:
    res = eureka_client.do_service("OTHER-SERVICE-NAME", "/service/context/path")
    print("result of other service" + res)
except urllib.request.HTTPError as e:
    # If all nodes are down, a `HTTPError` will raise.
    print(e)
```

`do_service` function also recieve a `return_type` keyword parameter, which when `json` was passed, the result will be a `dict` type object whereas `response_object` is pass, the original HTTPResponse object will be return. And other parameters are follow the `urllib.request.urlopen` (`urllib2.urlopen` in python2) method, including `data`, etc. Please read the relative document for more information.

You can also use its `async` version:

```python
import py_eureka_client.eureka_client as eureka_client

def success_callabck(data):
    # type: (Union[str, dict]) -> object
    # do what you will use of the result.
    print(data)

def error_callback(error):
    # type: (urllib.request.HTTPError) -> object
    # do what you need to do when error occures
    print(error)

eureka_client.do_service_async("OTHER-SERVICE-NAME", "/service/context/path", on_success=success_callabck, on_error=error_callback)
```

*do_service method will automatically try other nodes when one node return a HTTP error, until one success or all nodes being tried.*

If you want to use your own http library to do the request, use `walk_nodes` function:

```python
import py_eureka_client.eureka_client as eureka_client

def walk_using_your_own_urllib(url):
    print(url)
    """
    # Connect to url and read result, then return it.
    # The result you return here will be returned to the `eureka_client.walk_nodes` function
    # If you want find this node is down, you can raise a `urllib.request.HTTPError`(urllib2.HTTPError in python2)
    # Then the `eureka_client.walk_nodes` will try to find another node to do the service.
    """

# result is the result that you return in walk_using_your_own_urllib function
try:
    res = eureka_client.walk_nodes("OTHER-SERVICE-NAME", "/service/context/path", walker=walk_using_your_own_urllib)
    print(res)
except urllib.request.HTTPError as e:
    # If all nodes are down, a `HTTPError` will raise.
    print(e)
```

A `async` version is also provied:

```python
import py_eureka_client.eureka_client as eureka_client

def walk_using_your_own_urllib(url):
    print(url)
    """
    # Connect to url and read result, then return it.
    # The result you return here will be returned to the `eureka_client.walk_nodes` function
    # If provided node is down, you can raise a `urllib.request.HTTPError`(urllib2.HTTPError in python2)
    # Then the `eureka_client.walk_nodes` will try to find another node to do the service.
    """

def success_callabck(data):
    # type: (Union[str, dict]) -> object
    # do what you will use of the result.
    print(data)

def error_callback(error):
    # type: (urllib.request.HTTPError) -> object
    # do what you need to do when error occures
    print(error)

eureka_client.walk_nodes("OTHER-SERVICE-NAME", "/service/context/path",
                          walker=walk_using_your_own_urllib,
                          on_success=success_callabck,
                          on_error=error_callback)
```

### High Available Strategies

There are several HA strategies when using discovery client. They are:

* HA_STRATEGY_RANDOM, default strategy, find an node randamly.
* HA_STRATEGY_STICK, use one node until it goes down.
* HA_STRATEGY_OTHER, always use a different node from the last time.

In your `init` function, you can specify one of the above strategies:

```python
import py_eureka_client.eureka_client as eureka_client
# General init method
eureka_client.init(eureka_server="http://your-eureka-server-peer1,http://your-eureka-server-peer2",
                   app_name="your_app_name",
                   instance_port=your_rest_server_port,
                   ha_strategy=eureka_client.HA_STRATEGY_STICK)
```

If the build-in stratergies do not satify you, you can load all the registry by following code:

```python
import py_eureka_client.eureka_client as eureka_client

client = eureka_client.get_client()
app = client.applications.get_application("OTHER-SERVICE-NAME")
up_instances = app.up_instances
up_instances_same_zone = app.up_instances_in_zone(client.zone)
up_instances_other_zone = app.up_instances_not_in_zone(client.zone)
inst = up_instances[0]

# ... construct your url and do the service call

```

### Use Other Http Client

You can use other http client to connect to eureka server and other service rather than the build-in urlopen method. It should be useful if you use https connections via self-signed cetificates. 

To do this, you should:

1. Inherit the `HttpClient` class in `py_eureka_client.http_client`.
2. Rewrite the `urlopen` method in your class.
3. Set your class to `py_eureka_client.http_client`. 

```python
import py_eureka_client.http_client as http_client

# 1. Inherit the `HttpClient` class in `py_eureka_client.http_client`.
class MyHttpClient(http_client.HttpClient):

    # If you have some appended fields, please do not change the constructor, use *args, **kwargs is a good idea.
    def __init__(self, *args, **kwargs):
        super().__init__(*args, **kw)
        self.other_field = "..."

    # 2. Rewrite the `urlopen` method in your class.
    # If you want to raise an exception, please make sure that the exception is an `urllib.error.HTTPError` or `urllib.error.URLError`
    # (urllib2.HTTPError or urllib2.URLError in python 2), or it may cause some un-handled errors.
    def urlopen(self):
        # The flowing code is the default implementation, you can see what fields you can use. you can change your implementation here
<<<<<<< HEAD
        res = urllib.request.urlopen(self.request, data=self.data, timeout=self.timeout,
                                     cafile=self.cafile, capath=self.capath,
                                     cadefault=self.cadefault, context=self.context)

        if res.info().get("Content-Encoding") == "gzip":
            f = gzip.GzipFile(fileobj=res)
        else:
            f = res

        txt = f.read().decode(_DEFAULT_ENCODING)
        f.close()
        return txt
=======
        return urllib2.urlopen(self.request, data=self.data, timeout=self.timeout,
                              cafile=self.cafile, capath=self.capath,
                              cadefault=self.cadefault, context=self.context)

>>>>>>> 943341ad

# 3. Set your class to `py_eureka_client.http_client`. 
http_client.set_http_client_class(MyHttpClient)
```

You can find an example in this [issue](https://github.com/keijack/python-eureka-client/issues/35#issuecomment-706510869)

### Logger

The default logger is try to write logs to the screen, you can specify the logger handler to write it to a file.

```python
import simple_http_server.logger as logger
import logging

_formatter = logging.Formatter(fmt='[%(asctime)s]-[%(name)s]-%(levelname)-4s: %(message)s')
_handler = logging.TimedRotatingFileHandler("/var/log/py-eureka-client.log", when="midnight", backupCount=7)
_handler.setFormatter(_formatter)
_handler.setLevel("INFO")

logger.set_handler(_handler)
```

If you want to add a handler rather than replace the inner one, you can use:

```python
logger.add_handler(_handler)
```

If you want to change the logger level:

```python
logger.set_level("DEBUG")
```

This logger will first save all the log record to a global queue, and then output them in a background thread, so it is very suitable for getting several logger with a same handler, especialy the `TimedRotatingFileHandler` which may slice the log files not quite well in a mutiple thread environment. 

## Amazon Data Center Support

This component should support deploying in Amazone EC2, it should automatically load metadata from Amazon metadata service. All the metadata keys come from `com.netflix.appinfo.AmazonInfo` in Netflix's java client. BUT for the reason that I have no amazon environment to test, it may not work. If errors occurs, please submit an issue and provide some detail logs, I will try to fix it as far as I can. If it works, a reply in this [issue](https://github.com/keijack/python-eureka-client/issues/33) is wellcomed.

## More Infomation

You can find more information in the project comments.
<|MERGE_RESOLUTION|>--- conflicted
+++ resolved
@@ -323,25 +323,11 @@
     # (urllib2.HTTPError or urllib2.URLError in python 2), or it may cause some un-handled errors.
     def urlopen(self):
         # The flowing code is the default implementation, you can see what fields you can use. you can change your implementation here
-<<<<<<< HEAD
-        res = urllib.request.urlopen(self.request, data=self.data, timeout=self.timeout,
+        return urllib.request.urlopen(self.request, data=self.data, timeout=self.timeout,
                                      cafile=self.cafile, capath=self.capath,
                                      cadefault=self.cadefault, context=self.context)
 
-        if res.info().get("Content-Encoding") == "gzip":
-            f = gzip.GzipFile(fileobj=res)
-        else:
-            f = res
-
-        txt = f.read().decode(_DEFAULT_ENCODING)
-        f.close()
-        return txt
-=======
-        return urllib2.urlopen(self.request, data=self.data, timeout=self.timeout,
-                              cafile=self.cafile, capath=self.capath,
-                              cadefault=self.cadefault, context=self.context)
-
->>>>>>> 943341ad
+        
 
 # 3. Set your class to `py_eureka_client.http_client`. 
 http_client.set_http_client_class(MyHttpClient)
